use eva_common::prelude::*;
use eva_sdk::prelude::*;
use eva_system_common::{
    common::{self, spawn_workers, ReportConfig},
    metric,
};
use serde::Deserialize;
use std::time::Duration;

err_logger!();

const AUTHOR: &str = "Bohemia Automation";
const VERSION: &str = env!("CARGO_PKG_VERSION");
const DESCRIPTION: &str = "System service";
const SLEEP_STEP_ERR: Duration = Duration::from_secs(1);

<<<<<<< HEAD
=======
const REPLACE_UNSUPPORTED_SYMBOLS: &str = "___";

const VAR_SYSTEM_NAME: &str = "${system_name}";
const VAR_HOST: &str = "${host}";

>>>>>>> fb69e6e8
mod api;

#[cfg(not(feature = "std-alloc"))]
#[global_allocator]
static ALLOC: jemallocator::Jemalloc = jemallocator::Jemalloc;

struct Handlers {
    info: ServiceInfo,
}

#[async_trait::async_trait]
impl RpcHandlers for Handlers {
    async fn handle_call(&self, event: RpcEvent) -> RpcResult {
        svc_handle_default_rpc(event.parse_method()?, &self.info)
    }
}

#[derive(Deserialize)]
#[serde(deny_unknown_fields)]
struct Config {
    report: ReportConfig,
    api: Option<api::Config>,
}

#[svc_main]
async fn main(mut initial: Initial) -> EResult<()> {
    let config: Config = Config::deserialize(
        initial
            .take_config()
            .ok_or_else(|| Error::invalid_data("config not specified"))?,
    )?;
    metric::svc::set_oid_prefix(
        config
            .report
            .oid_prefix
            .replace(VAR_SYSTEM_NAME, initial.system_name()),
    )?;
    config.report.set()?;
    let info = ServiceInfo::new(AUTHOR, VERSION, DESCRIPTION);
    eapi_bus::init(&initial, Handlers { info }).await?;
    initial.drop_privileges()?;
    eapi_bus::init_logs(&initial)?;
    svc_start_signal_handlers();
    let timeout = initial.timeout();
    if let Some(api_config) = config.api {
        api::set_oid_prefix(
            api_config
                .client_oid_prefix
                .replace(VAR_SYSTEM_NAME, initial.system_name()),
        )?;
        tokio::spawn(async move {
            loop {
                if let Err(e) = api::launch_server(api_config.clone(), timeout).await {
                    error!("unable to launch API server: {}", e);
                }
                tokio::time::sleep(SLEEP_STEP_ERR).await;
            }
        });
    }
    eapi_bus::mark_ready().await?;
    tokio::spawn(async move {
        let _ = eapi_bus::wait_core(true).await;
        spawn_workers();
    });
    info!("{} started ({})", DESCRIPTION, initial.id());
    eapi_bus::block().await;
    eapi_bus::mark_terminating().await?;
    Ok(())
}<|MERGE_RESOLUTION|>--- conflicted
+++ resolved
@@ -2,7 +2,7 @@
 use eva_sdk::prelude::*;
 use eva_system_common::{
     common::{self, spawn_workers, ReportConfig},
-    metric,
+    metric, HEADER_API_AUTH_KEY, HEADER_API_SYSTEM_NAME, VAR_HOST, VAR_SYSTEM_NAME,
 };
 use serde::Deserialize;
 use std::time::Duration;
@@ -14,14 +14,6 @@
 const DESCRIPTION: &str = "System service";
 const SLEEP_STEP_ERR: Duration = Duration::from_secs(1);
 
-<<<<<<< HEAD
-=======
-const REPLACE_UNSUPPORTED_SYMBOLS: &str = "___";
-
-const VAR_SYSTEM_NAME: &str = "${system_name}";
-const VAR_HOST: &str = "${host}";
-
->>>>>>> fb69e6e8
 mod api;
 
 #[cfg(not(feature = "std-alloc"))]
